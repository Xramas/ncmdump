--- conflicted
+++ resolved
@@ -41,10 +41,10 @@
     {
         std::cerr << BOLDRED << "Exception: " << RESET << RED << e.what() << RESET << " '" << filePath.u8string() << "'" << std::endl;
     }
-    // catch (...)
-    // {
-    //     std::cerr << BOLDRED << "Unexpected exception while processing file: " << RESET << filePath.u8string() << std::endl;
-    // }
+    catch (...)
+    {
+        std::cerr << BOLDRED << "Unexpected exception while processing file: " << RESET << filePath.u8string() << std::endl;
+    }
 }
 
 void processFilesInFolder(const fs::path &folderPath)
@@ -58,21 +58,9 @@
     }
 }
 
-<<<<<<< HEAD
-=======
-#if defined(_WIN32) && defined(__MINGW64__)
-int wmain(int argc, wchar_t *argv[])
-#else
->>>>>>> 17d41ddb
 int main(int argc, char **argv)
 {
-<<<<<<< HEAD
     win32_utf8argv(&argc, &argv);
-=======
-#if defined(_WIN32)
-    SetConsoleOutputCP(CP_UTF8);
-#endif
->>>>>>> 17d41ddb
 
     if (argc <= 1)
     {
@@ -85,17 +73,10 @@
 
     bool folderProvided = false;
 
-#if defined(_WIN32) && defined(__MINGW64__)
-#define COMPARE_STR(s1, s2) (wcscmp(s1, s2) == 0)
-#define HELP_SHORT L"-h"
-#define HELP_LONG L"--help"
-#define FOLDER L"-d"
-#else
 #define COMPARE_STR(s1, s2) (strcmp(s1, s2) == 0)
 #define HELP_SHORT "-h"
 #define HELP_LONG "--help"
 #define FOLDER "-d"
-#endif
     for (int i = 1; i < argc; ++i)
     {
         if (COMPARE_STR(argv[i], HELP_SHORT) || COMPARE_STR(argv[i], HELP_LONG))
@@ -121,19 +102,7 @@
         }
         else
         {
-<<<<<<< HEAD
             fs::path path = fs::u8path(argv[i]);
-=======
-#if defined(_WIN32) && defined(__MINGW64__)
-            int utf8_size = WideCharToMultiByte(CP_UTF8, 0, argv[i], -1, NULL, 0, NULL, NULL);
-            char* str = new char[utf8_size];
-            WideCharToMultiByte(CP_UTF8, 0, argv[i], -1, str, utf8_size, NULL, NULL);
-
-            fs::path path(str);
-#else
-            fs::path path(argv[i]);
-#endif
->>>>>>> 17d41ddb
             files.push_back(path);
         }
     }
